--- conflicted
+++ resolved
@@ -17,22 +17,13 @@
 #include "akumuli.h"
 #include "util.h"
 
+const int64_t AKU_MAX_PAGE_SIZE   = 0x100000000;
+const int64_t AKU_MAX_PAGE_OFFSET =  0xFFFFFFFF;
 
 namespace Akumuli {
 
-<<<<<<< HEAD
-typedef uint64_t EntryOffset;
-=======
-struct EntryOffset {
-    uint64_t offset;
-
-    EntryOffset();
-    EntryOffset(uint64_t offset);
-    EntryOffset(const EntryOffset& other);
-    EntryOffset& operator = (const EntryOffset& other);
-};
-
->>>>>>> 5fd15611
+typedef uint32_t EntryOffset;
+typedef uint32_t ParamId;
 
 /** Timestamp. Can be treated as
  *  single 64-bit value or two
@@ -108,7 +99,7 @@
  *  Recorder by itself, this is a time of data reception.
  */
 struct Entry {
-    uint32_t     param_id;  //< Parameter ID
+    ParamId      param_id;  //< Parameter ID
     TimeStamp        time;  //< Entry timestamp
     uint32_t       length;  //< Entry length: constant + variable sized parts
     uint32_t     value[];   //< Data begining
@@ -117,7 +108,7 @@
     Entry(uint32_t length);
 
     //! Extended c-tor
-    Entry(uint32_t param_id, TimeStamp time, uint32_t length);
+    Entry(ParamId param_id, TimeStamp time, uint32_t length);
 
     //! Calculate size needed to store data
     static uint32_t get_size(uint32_t load_size) noexcept;
@@ -131,7 +122,7 @@
     TimeStamp        time;  //< Entry timestamp
     aku_MemRange    range;  //< Data
 
-    Entry2(uint32_t param_id, TimeStamp time, aku_MemRange range);
+    Entry2(ParamId param_id, TimeStamp time, aku_MemRange range);
 };
 
 
@@ -154,7 +145,7 @@
     // metadata
     PageType type;     //< page type
     uint32_t count;    //< number of elements stored
-    uint32_t length;   //< page size
+    uint64_t length;   //< page size
     EntryOffset 
        page_index[];   //< page index
 
@@ -173,7 +164,7 @@
     // -----------------------------
 
     //! C-tor
-    PageHeader(PageType type, uint32_t count, uint32_t length);
+    PageHeader(PageType type, uint32_t count, uint64_t length);
 
     //! Return number of entries stored in page
     int get_entries_count() const noexcept;
